--- conflicted
+++ resolved
@@ -2818,11 +2818,7 @@
 	cd minidlna && \
 	LIBS="-ldl -lm -lpthread -lz -lexif -ljpeg -lsqlite3 -lid3tag -lFLAC -lvorbis -logg -lavformat -lavcodec -lavutil" \
 	CFLAGS="-Os -Wall $(EXTRACFLAGS) -D_GNU_SOURC -D_FILE_OFFSET_BITS=64 -ffunction-sections -fdata-sections \
-<<<<<<< HEAD
-		$(if $(RTN65U,y),-DRTN56U=1) $(if $(or $(RTN66U), $(RTAC86U)),-DRTN66U=1)" \
-=======
 		$(if $(RTN65U,y),-DRTN56U=1) $(if $(or $(RTN66U), $(RTAC66U)),-DRTN66U=1)" \
->>>>>>> 86a7faac
 	CPPFLAGS="-I$(TOP)/zlib \
 		-I$(TOP)/ffmpeg/libavutil -I$(TOP)/ffmpeg/libavcodec -I$(TOP)/ffmpeg/libavformat \
 		-I$(TOP)/ffmpeg/libswscale -I$(TOP)/ffmpeg \
@@ -2844,10 +2840,7 @@
 minidlna-clean:
 	-@$(MAKE) -C minidlna clean
 	@rm -f minidlna/Makefile
-<<<<<<< HEAD
-=======
 	@rm -f minidlna/configure
->>>>>>> 86a7faac
 
 minidlna-install:
 	install -D minidlna/minidlnad $(INSTALLDIR)/minidlna/usr/sbin/minidlna
